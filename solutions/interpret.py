--- conflicted
+++ resolved
@@ -3,26 +3,15 @@
 """
 
 from dataclasses import dataclass
-<<<<<<< HEAD
+from pathlib import Path
 import sys, logging
-from typing import Optional
-
-from jpamb_utils import InputParser, IntValue, MethodId
-=======
-from pathlib import Path
-import sys
-print(f"Arguments passed: {sys.argv}")
-
-import logging
 from typing import Literal, TypeAlias, Optional
->>>>>>> 7df8991a
 
 l = logging
 l.basicConfig(level=logging.DEBUG, format="%(message)s")
 
-<<<<<<< HEAD
-=======
 JvmType: TypeAlias = Literal["boolean"] | Literal["int"]
+
 
 @dataclass(frozen=True)
 class MethodId:
@@ -62,7 +51,7 @@
 
         classfile = self.classfile()
         with open(classfile) as f:
-            l.debug(f"Read decompiled classfile {classfile}")
+            l.debug(f"read decompiled classfile {classfile}")
             classfile = json.load(f)
         for m in classfile["methods"]:
             if (
@@ -79,14 +68,13 @@
 
     def create_interpreter(self, inputs):
         method = self.load()
-        return ExtendedInterpreter(
+        return SimpleInterpreter(
             bytecode=method["code"]["bytecode"],
             locals=inputs,
             stack=[],
             pc=0,
         )
 
->>>>>>> 7df8991a
 
 @dataclass
 class ExtendedInterpreter:
@@ -215,12 +203,6 @@
 
 if __name__ == "__main__":
     methodid = MethodId.parse(sys.argv[1])
-<<<<<<< HEAD
-    inputs = InputParser.parse(sys.argv[2])
-    m = methodid.load()
-    i = SimpleInterpreter(m["code"]["bytecode"], [i.tolocal() for i in inputs], [])
-    print(i.interpet())
-=======
     inputs = []
     result = sys.argv[2][1:-1]
     if result != "":
@@ -229,5 +211,4 @@
                 inputs.append(i == "true")
             else:
                 inputs.append(int(i))
-    print(methodid.create_interpreter(inputs).interpret())
->>>>>>> 7df8991a
+    print(methodid.create_interpreter(inputs).interpet())